--- conflicted
+++ resolved
@@ -14,7 +14,6 @@
   - copyCode
 ---
 
-<<<<<<< HEAD
 ## Glossary
 
 ### AI
@@ -145,211 +144,15 @@
 Refine
 
 - [Write better|improve]
-=======
-## Overview
-
-### Terminology
-
-- Prompt: input text that guides an AI model’s response.
-- Tokens: the smallest units of text processed by an AI model.
-- Token Limit: the max number of tokens an AI model can process in one request.
-- Artificial intelligence (AI): machines that imitate human intelligence.
-- AI Model: a program trained on datasets to recognize patterns and make decisions without human intervention.
-- Large language model (LLM): a transformer-based AI model trained on large text datasets to understand and generate
-  human-like language.
-- Hallucination: when an AI model generates responses that are false or misleading but presented as fact.
-- Jailbreak: exploiting AI model vulnerabilities to bypass ethical guidelines and perform restricted actions.
-
-### Tips
-
-Prompt Efficiency
-
-- Focus on achieving the desired output efficiently with minimal words in the prompt.
-- Specify general instructions at the start of a conversation or when changing direction to avoid constantly restating
-  them in each new prompt.
-
-```{.wrap}
-Example: specify the role once at the start of a conversation.
-```
-
-- Restructure text to eliminate filler words that don’t add meaning:
-
-```{.wrap}
-Example: “provide a breakdown" -> "provide sales breakdown”.
-```
-
-- Do not explicitly refer to the item being processed unless addressing a specific part of it as what you provide will
-  typically speak for itself:
-
-```{.wrap}
-Example: “Filter this piece of text" -> "Filter text”
-```
-
-- Do not explicitly ask the AI for help:
-
-```{.wrap}
-Example: “can you help me x”.
-```
-
-- Do not explicitly reference yourself unless clarifying multiple entities:
-
-```{.wrap}
-Example: "do X for me".
-Example: ”I want to x”.
-```
-
-- Do not be polite to the AI:
-
-```{.wrap}
-Example: "please do X".
-Example: “thanks”.
-```
-
-Prompt Clarity
-
-- Consider breaking up complex ideas into granular bullet points to improve clarity, avoid searching for text, and
-  eliminate comma lists and conjunctions (e.g., and).
-- Avoid vague or close ended questions.
-
-```{.wrap}
-Example: “Do you think our site is good" -> "Explain flaws in the designs of each webpage”
-```
-
-- Ensure prompts are specific
-
-```{.wrap}
-Example: “explain our sales" -> "explain a breakdown of our sales performance for the last quarter”.
-```
-
-Response Refinement
-
-- If the AI model misunderstands your request then specify the intended action.
-- Provide sufficient context so the AI model can understand the scenario.
-
-Privacy And Security
-
-- Never share sensitive information with AI model's as you can't be certain how it's stored, whether it will be shared,
-  of if a data breach may occur.
-
-## Prompt Engineering
-
-### Prompt Frameworks
-
-Only use prompt components that are relevant for your needs.
-
-```
-General Purpose
-[role] [task] [tone] [format] [restriction]
-```
-
-### Role
-
-Standard
-
-- Act as [occupation]
-
-Common Standard Roles
-
-- Personal Coach
-- Consultant
-- Entrepreneur
-- Proofreader
-- Therapist
-
-Also See
-
-- [Awesome ChatGPT Prompts](https://github.com/f/awesome-chatgpt-prompts) _(github.com)_
-
-Roleplay
-
-- Act as [figure] with [appearance] [personality] [behaviour examples] [lore] in [scenario]
-
-### Task
-
-[verb] [task] [specifics]
-
-#### 5W1H Questions
-
-Who
-
-- Who is X?
-- Who is [involved | affected | responsible] for X?
-- Who should I contact for help with X?
-
-What
-
-- [What is | define | explain | describe] X?
-- What does X do?
-- What did [entity | text] mean by [quote]?
-- What events led up to [event]?
-- What [assumptions | risks | constraints] exist for X?
-- What are the critical features of X?
-- [What is done well? what can be improved?]
-- What is the best way to do X?
-- What are the top 5 X?
-
-When
-
-- When [did | will] [entity | event] occur?
-- When is X due?
-- When is the best time to initiate X?
-
-Where
-
-- Where did [entity | event] happen?
-- [Where to find X? | where to find resources about X? | suggest websites about X]
-
-Why
-
-- Why did [entity] choose [approach]?
-- Why [did | will] [event] occur?
-- Why is [approach] being implemented?
-- Why might X succeed or fail?
-- Why is [solution] preferable to [alternative]?
-- Why is it important?
-
-How
-
-- How to do X?
-- How does X work?
-- How does X do Y?
-- How to measure [metric] accurately?
-
-#### Utility
-
-Generate And Expand Content
-
-- Write [content type] to [entity] about [topic] should cover [aspects] **_(Content type examples: article, description, documentation, dummy data, email, resume, essay, guide, outline, program, recipe, SEO keywords, story, social media post, study plan, title, video script)_**
-- Generate random [names | numbers | words | ideas | X] matching [criteria]
-- [Continue | expand]
-- Create image of X
-
-Summarize And Outline
-
-- [Summarise | write key takeaways | write main points | write main lesson | highlight important info]
-- [Shorten | write concise]
-- Create outline
-
-Modify And Refine Text
-
-- [Write better | improve]
->>>>>>> 8afb7b16
 - Paraphrase
 - Correct spelling, grammar, and punctuation errors
 - Change [narrative voice A] to [narrative voice B]
 - Replace X with Y
 
-<<<<<<< HEAD
 Explain
 
 - [Explain|elaborate]
 - Explain [how to do|each step of] X
-=======
-Explain And Teach
-
-- [Explain | elaborate]
-- Explain [how to do | each step of] X
->>>>>>> 8afb7b16
 - Explain what X does
 - Explain X [in simple terms|like I’m 5|simplify]; Simplify X
 - Teach me about [topic|subject]
@@ -357,7 +160,6 @@
 
 Organize
 
-<<<<<<< HEAD
 - Sort X by [key] in [order]
 - Categorize
 
@@ -366,26 +168,9 @@
 - Create [strategy|goals|milestones|roadmap|schedule|timeline] for X
 - Recommend [media type] [on|similar to] [topic]
 - Recommend [gifts|X] for [entity|occasion]
-=======
-Organize And Structure
-
-- Sort X by [key] in [order] **_(Sort order examples: alphabetical, chronological, ascending, descending, lexicographical, custom)_**
-- Categorize
-
-Plan And Strategize
-
-- Plan [strategy for | goals and steps to achieve | milestones for | roadmap for] X
-- Create [schedule | timeline] for X
-
-Recommend And Advise
-
-- Recommend [media type] [on | similar to] [topic]
-- Recommend [gift ideas | thing] for [entity | occasion]
->>>>>>> 8afb7b16
 - Recommend improvements
 - Provide [advice|feedback] for X
 
-<<<<<<< HEAD
 Analyze
 
 - Extract [themes|keywords|info] about X
@@ -404,50 +189,19 @@
 Filter
 
 - Filter items where [condition]
-=======
-Analyze And Compare
-
-- Extract [themes | keywords | info] about X
-- Identify [similarities | differences] between X and Y
-- Analyse the [sentiment | tone] of X
-- Identify gaps in X
-- Evaluate [strengths and weaknesses | pros and cons] of X
-- Is X [comparison operator] Y? **_(Can be abstractly expressed as a sentence like "is an apple bigger than a walnut"?)_**
-- Reverse engineer X
-
-Translate And Convert
-
-- Translate [human language A] into [human language B]
-- Translate [programming language A] into [programming language B]
-- Translate into emojis
-- Convert [unit A] to [unit B]
-- Reformat as [output format]
-
-Filter And Choose
-
-- Filter X where [condition]
-- Exclude X where [condition]
->>>>>>> 8afb7b16
 - Choose best from [options]
 - Choose [top|lowest|first|last|random] [quantity] from [options]
 
 Engage
 
-<<<<<<< HEAD
 - Provide questions about X
 
 Research
 
 - Get up-to-date [facts|news|data] on X
 - Find [sources|references|citations] for X
-=======
-Real-Time Lookup And Verify
-
-- Get up-to-date [facts | news | data] on X
->>>>>>> 8afb7b16
 - Is this true?
 
-<<<<<<< HEAD
 ### Tasks (Meta) {.secondary}
 
 Chat Memory
@@ -540,98 +294,6 @@
 Imitate
 
 - Using style of [person|brand|genre|character]
-=======
-Engagement And Trivia
-
-- Give questions about X
-
-Chat Memory
-
-- What did you mean by X?
-- What was said earlier about X?
-- Use earlier context to do X
-
-#### Conditional Clauses
-
-- [Verb] [item number]
-- [Verb] the [first | last | random] [quantity] of X
-- [Verb] the [first | last | random] [quantity] of X where [condition]
-- [Verb] X where [condition]
-- [Verb] X where not [condition]
-
-#### Database CRUD Operations
-
-Create
-
-- [Write content about X|suggest ideas about X|suggest titles about X]
-- Write content about X in the style of [style]
-- Write better
-- Write email to [entity] about X
-- [Continue|expand]
-- [Explain how to do X|create roadmap for X]
-- [Suggest best practices for X|suggest improvements|what am I doing right?|what am I doing wrong?]
-- Show list of emojis about X
-- [Create|generate|imagine] image about X
-
-Read
-
-- [Summarise|write concise main points]
-- [Explain|elaborate]
-- Explain what [entity|text] meant by X
-- Identify themes in X
-- Write outline about X
-- Extract keywords
-- Get up-to-date [facts|news|data] on X
-- Is this true?
-- Suggest [media] [about|similar to] X
-- Pick best from [options]
-
-Update
-
-- For all X do [action]
-- For X do [action] if matching [criteria]
-- Reformat everything as [format]
-
-Delete
-
-- Delete [quantity] of X matching [criteria]
-- Delete everything except X
-- Delete [item] [number]
-- Delete duplicate items from X
-
-Compare
-
-- Identify [simlarities|diffirences] between X and Y
-- Identify gaps in X
-- Evaluate pros and cons of X
-- X [comparison operator] Y. It could be abstractly expressed as "are apples bigger than walnuts?"
-
-Filter
-
-- Filter X by [criteria]
-- Exclude X by [criteria]. Everything is excluded by default.
-
-Select
-
-- Select [quantity] of X based on [criteria|randomly]
-
-Simplify
-
-- Explain X like I’m 5
-- Explain in simple terms
-
-Sort
-
-- Sort X by [key] in [alphabetical|chronological|ascending|descending|lexicographical|custom] order
-
-Translate
-
-- Translate into [language]. For programming languages it's specifically called transpile
-
-### Tone
-
-Using [tone] tone
->>>>>>> 8afb7b16
 
 Formality
 
@@ -643,15 +305,10 @@
 - Direct
 - Indirect
 
-<<<<<<< HEAD
 Tones
 
 Positive
 
-=======
-Positive Tones
-
->>>>>>> 8afb7b16
 - Optimistic
 - Appreciative
 - Assertive
@@ -662,11 +319,7 @@
 - Humorous
 - Inspirational
 
-<<<<<<< HEAD
 Negative
-=======
-Negative Tones
->>>>>>> 8afb7b16
 
 - Pessimistic
 - Accusatory
@@ -676,7 +329,6 @@
 - Sarcastic
 - Urgent
 
-<<<<<<< HEAD
 ### Output Format (Text) {.secondary}
 
 In [output format]
@@ -688,16 +340,6 @@
 List
 
 - Bulleted list
-=======
-### Format
-
-In [format]
-
-Presentation
-
-- Plain text
-- Bullet point list
->>>>>>> 8afb7b16
 - Numbered list
 - Check list
 
@@ -705,7 +347,6 @@
 
 - Code
 
-<<<<<<< HEAD
 Instructions
 
 - Step-by-step instructions
@@ -720,28 +361,10 @@
 - [Joke|humour]
 - [Lyrics|song]
 - [Metaphorical|stylized language]
-=======
-Process
-
-- Step-by-step instructions
-
-Response
-
-- Question and answer
-- Dialogue
-
-Creative
-
-- Poetry
-- Music lyrics
-- Script
-- Comic strip dialogue
->>>>>>> 8afb7b16
 - Poetry
 - [Script|screenplay|dialogue]
 - [Story|narrative]
 
-<<<<<<< HEAD
 Games
 
 - [Quiz|test|flashcards|drills]
@@ -805,37 +428,6 @@
 Voice And Style
 
 - Use [first-person|second-person|third-person] narrative voice
-=======
-Game
-
-- Quiz
-- RPG
-- Choose-Your-Own-Adventure
-
-### Restriction
-
-But [restriction]
-
-Length Constraints
-
-- Concise
-- In N words
-- In N sentences
-
-Language Constraints
-
-- No jargon or technical terms
-
-Structural Constraints
-
-- Show N options
-- No examples
-- No headers
-- No pretext titles
-
-Content Constraints
-
->>>>>>> 8afb7b16
 - Don't change the wording
 - Use pop culture references
 
@@ -960,13 +552,9 @@
 Update CSS to change font color to blue
 ```
 
-<<<<<<< HEAD
 Translate
 
 - Specifically called transpile when addressing programming languages.
-=======
-Transpile
->>>>>>> 8afb7b16
 
 ```{.wrap}
 Translate code to Python
@@ -1398,11 +986,6 @@
 
 ### Roleplay
 
-<<<<<<< HEAD
-=======
-Simulate Character
-
->>>>>>> 8afb7b16
 ```{.wrap}
 Name: William Shakespeare
 
@@ -1427,13 +1010,6 @@
 -	Lead actor is missing and staff are concerned about how to achieve the performance.
 ```
 
-<<<<<<< HEAD
-=======
-## Any Suggestions?
-
-- [💡 I Got an IDEA](https://github.com/Fechin/reference/blob/main/source/_posts/chatgpt.md)
-
->>>>>>> 8afb7b16
 <style>
 em { font-size: 0.785em; }
 strong {font-weight: 400;}
