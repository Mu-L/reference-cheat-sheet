---
title: Dart
date: 2021-11-04 10:12:25
icon: icon-dart
background: bg-blue-600
tags:
    - dart
    - flutter
categories:
  - Programming
intro: |
    A Dart cheat sheet with the most important concepts, functions, methods, and more. A complete quick reference for beginners.
---




<<<<<<< HEAD
Getting started {.cols-3}
=======
Getting started {.cols-2}
>>>>>>> 8ab1c097
------------

### hello.dart
```dart
// top-level function where app execution starts
void main(){
    print("Hello World!"); // Print to console
}
```
Every app has a main() function


### Variables

```dart
int x = 2; // explicitly typed
var p = 5; // type inferred - Generic var with type inference

dynamic z = 8; // variable can take on any type
z = "cool"; // cool

// if you never intend to change a variable use final or const. Something like this:

final email = "temid@gmail.com"; // Same as var but cannot be reassigned
final String email = "temid@gmail.com"; // you can't change the value

const qty = 5; // Compile-time constant
```


### Datatypes

```dart

int age = 20; // integers, range -2^63 to 2^63 - 1
double height = 1.85; // floating-point numbers

// You can also declare a variable as a num
num x = 1;  // x can have both int and double values
num += 2.5;
print(num); //Print: 3.5

String name = "Nicola";

bool isFavourite = true;
bool isLoaded = false;
```


### String interpolation

```dart
// can use single or double qoutes for String type
var firstName = 'Nicola';
var lastName = "Tesla";

//can embed variables in string with $
String fullName = "$firstName $lastName";

// concatenate with +
var name = "Albert " + "Einstein";

String upperCase = '${firstName.toUpperCase()}';
print(upperCase); //Print: NICOLA
```

### Comments
```dart
// This is a normal, one-line comment.

/// This is a documentation comment, used to document libraries,
/// classes, and their members. Tools like IDEs and dartdoc treat
/// doc comments specially.

/* Comments like these are also supported. */
```

### Imports
```dart
// Importing core libraries
import 'dart:math';

// Importing libraries from external packages
import 'package:test/test.dart';

// Importing files
import 'path/to/my_other_file.dart';
```

<<<<<<< HEAD
Operators {.cols-3}
=======
Operators {.cols-2}
>>>>>>> 8ab1c097
------------

### Arithmatic Operators
```dart
print(2 + 3); //Print: 5
print(2 - 3); //Print: -1
print(2 * 3); //Print: 6
print(5 / 2);  //Print: 2.5 - Result is a double
print(5 ~/ 2); //Print: 2 - Result is an int
print(5 % 2); //Print: 1 - Remainder

int a = 1, b;
// Increment
b = ++a; // preIncrement - Increment a before b gets its value.
b = a++; // postIncrement - Increment a AFTER b gets its value.

//Decrement
b = --a; // predecrement - Decrement a before b gets its value.
b = a--; // postdecrement - Decrement a AFTER b gets its value.
```


### Equality and relational operators
```dart
print(2 == 2);  //Print: true - Equal
print(2 != 3); //Print: true - Not  Equal
print(3 > 2); //Print: true - Grater than
print(2 < 3); //Print: true - Less than
print(3 >= 3); //Print: true - Greater than or equal to
print(2 <= 3); //Print: true - Less than or equal to
```


### Logical operators
```dart
// !expr inverts the expression (changes false to true, and vice versa)
// ||	logical OR
// &&	logical AND
bool isOutOfStock = false;
int quantity = 3;
if (!isOutOfStock && (quantity == 2 || quantity == 3)) {
  // ...Order the product...
}
```




Control Flows : Conditionals {.cols-2}
------------


### if and else if
```dart
if(age < 18){
    print("Teen");
} else if( age > 18 && age <60){
    print("Adult");
} else {
    print("Old");
}
```


### switch case
```dart
enum Pet {dog, cat}
Pet myPet = Pet.dog;
switch(myPet){
    case Pet.dog:
        print('My Pet is Dog.');
        break;
    case Pet.cat:
        print('My Pet is Cat.');
        break;
    default:
        print('I don\'t have a Pet');
}
// Prints: My Pet is Dog.
```




Control Flows : Loops {.cols-3}
------------


### while loop
```dart
while (!dreamsAchieved) {
  workHard();
}
```
while loop check condition before iteration of the loop

### do-while loop
```dart
do {
  workHard();
} while (!dreamsAchieved);
```
do-while loop verifies the condition after the execution of the statements inside the loop

### for loop
```dart
for(int i=0; i< 10; i++){
    print(i);
}

var numbers = [1,2,3];
// for-in loop for lists
for(var number in numbers){
    print(number);
}
```



<<<<<<< HEAD
Collections {.cols-3}
=======
Collections {.cols-2}
>>>>>>> 8ab1c097
------------

### Lists

```dart
// ordered group of objects
var list = [1, 2, 3];

print(list.length); //Print: 3
print(list[1]); //Print: 2

// other ways of list declaration and initializations

List<String> cities = <String>["New York", "Mumbai", "Tokyo"];

// To create a list that’s a compile-time constant
const constantCities = const ["New York", "Mumbai", "Tokyo"];
```


### Sets

```dart
// A set in Dart is an unordered collection of unique items.
var halogens = {'fluorine', 'chlorine', 'bromine', 'iodine', 'astatine'};

// to create an empty set
var names = <String>{};
Set<String> names = {}; // This works, too.
//var names = {}; // Creates a map, not a set.
```


### Maps

```dart
// a map is an object that associates keys and values
var person = Map<String, String>();
// To initialize the map, do this:
person['firstName'] = 'Nicola';
person['lastName'] = 'Tesla';

print(person); //Print: {firstName: Nicola, lastName: Tesla}
print(person['lastName']); //Print: Nicola


var nobleGases = {
  // Key: Value
  2: 'helium',
  10: 'neon',
  18: 'argon',
};
```



<<<<<<< HEAD
Functions {.cols-3}
=======
Functions {.cols-2}
>>>>>>> 8ab1c097
------------

### Functions
```dart
// functions in dart are objects and have a type
int add(int a, int b){
    return a+b;
}

// functions can be assigned to variables
int sum = add(2,3); // returns: 5

// can be passed as arguments to other functions
int totalSum = add(2, add(2,3)); // returns : 7
```


### Arrow Syntax (=>) 
```dart
// functions that contain just one expression, you can use a shorthand syntax
bool isFav(Product product) => favProductsList.contains(product);
```

### Anonymous (lambda) functions
```dart
// small one line functions that dont have name
int add(a,b) => a+b;

// lambda functions mostly passed as parameter to other functions
const list = ['apples', 'bananas', 'oranges'];
list.forEach(
(item) => print('${list.indexOf(item)}: $item'));
//Prints: 0: apples 1: bananas 2: oranges
```

Classes and Objects {.cols-3}
----------

### Class
```dart
class Cat {
    String name;

    // method
    void voice(){
        print("Meow");
    }
}
```


### Object
```dart
// instance of a class
// below myCat is Object of class Cat

void main(){
    Cat myCat = Cat();
    myCat.name = "Kitty";
    myCat.voice(); // Prints: Meow
}
```


### Constructors
```dart
class Cat {
    String name;
    Cat(this.name);
}
void main(){
    Cat myCat = Cat("Kitty");
    print(myCat.name); // Prints: Kitty
}
```


### Abstract Classes
```dart
// abstract class—a class that can’t be instantiated
// This class is declared abstract and thus can't be instantiated.
abstract class AbstractContainer {
  // Define constructors, fields, methods...

  void updateChildren(); // Abstract method.
}
```


### Getters Setters
```dart
// provide read and write access to an object’s properties
class Cat {
    String name;
    
    // getter
    String get catName {
        return name;
    }

    // setter
    void set catName(String name){
        this.name = name;
    }
}
```


Implicit interfaces {.cols-2}
------------

### A basic interface
```dart
// A person. The implicit interface contains greet().
class Person {
  // In the interface, but visible only in this library.
  final String _name;

  // Not in the interface, since this is a constructor.
  Person(this._name);

  // In the interface.
  String greet(String who) => 'Hello, $who. I am $_name.';
}

// An implementation of the Person interface.
class Impostor implements Person {
  String get _name => '';

  String greet(String who) => 'Hi $who. Do you know who I am?';
}

String greetBob(Person person) => person.greet('Bob');

void main() {
  print(greetBob(Person('Kathy'))); // Hello, Bob. I am Kathy.
  print(greetBob(Impostor())); // Hi Bob. Do you know who I am?
}
```

### Extending a class
```dart
class Phone {

    void use(){
        _call();
        _sendMessage();
    }
}
// Use extends to create a subclass
class SmartPhone extends Phone {
    void use(){
        // use super to refer to the superclass
        super.use();
        _takePhotos();
        _playGames();
    }
}
```

Exceptions {.cols-3}
------------

### Throw
```dart
// throws or raises and exception
throw IntegerDivisionByZeroException();

// You can also throw arbitrary objects
throw "Product out of stock!";
```

### Catch 
```dart

try {
    int c = 3/0;
    print(c);
} on IntegerDivisionByZeroException {
    // A specific exception
    print('Can not divide integer by 0.')
} on Exception catch (e) {
    // Anything else that is an exception
    print('Unknown exception: $e');
} catch (e) {
    // No specified type, handles all
    print('Something really unknown: $e');
}

```
### Finally
```dart
// To ensure that some code runs whether or not an exception is thrown
try {
  cookFood();
} catch (e) {
  print('Error: $e'); // Handle the exception first.
} finally {
  cleanKitchen(); // Then clean up.
}
```


Futures
------------
### Async Await
```dart
// functionswhich are asynchronous: they return after setting up a possibly time-consuming operation
// The async and await keywords support asynchronous programming

Future<String> login() {
 String userName="Temidjoy";
 return
  Future.delayed(
    Duration(seconds: 4), () => userName);
}

// Asynchronous
main() async {
 print('Authenticating please wait...');
 print(await userName());
}
```



<<<<<<< HEAD
Miscellaneous {.cols-3}
=======
Miscellaneous {.cols-2}
>>>>>>> 8ab1c097
------------

### Null and Null aware

```dart
int x; // The initial value of any object is null

// ?? null aware operator

x ??=6; // ??= assignment operator, which assigns a value of a variable only if that variable is currently null
print(x); //Print: 6

x ??=3;
print(x); // Print: 6 - result is still 6

print(null ?? 10); // Prints: 10. Display the value on the left if it's not null else return the value on the right
```



### Ternary Operator
```dart
// condition ? exprIfTrue : exprIfFalse
bool isAvailable;

isAvailable ? orderproduct() : addToFavourite();
```


### Spread Operator (...)

```dart
// to insert multiple values into a collection.
var list = [1, 2, 3];
var list2 = [0, ...list];

print(list2.length); //Print: 4
```

### Cascade notation (..)

```dart
// allows you to make a sequence of operations on the same object

// rather than doing this
var user = User();
user.name = "Nicola";
user.email = "nicola@g.c";
user.age = 24;

// you can do this
var user = User()
  ..name = "Nicola"
  ..email = "nicola@g.c"
  ..age = 24;
```

### Conditional Property Access
```dart
userObject?.userName

//The code snippet above is equivalent to following:
(userObject != null) ? userObject.userName : null

//You can chain multiple uses of ?. together in a single expression
userObject?.userName?.toString()

// The preceeding code returns null and never calls toString() if either userObject or userObject.userName is null
```<|MERGE_RESOLUTION|>--- conflicted
+++ resolved
@@ -15,11 +15,7 @@
 
 
 
-<<<<<<< HEAD
-Getting started {.cols-3}
-=======
 Getting started {.cols-2}
->>>>>>> 8ab1c097
 ------------
 
 ### hello.dart
@@ -109,11 +105,8 @@
 import 'path/to/my_other_file.dart';
 ```
 
-<<<<<<< HEAD
-Operators {.cols-3}
-=======
+
 Operators {.cols-2}
->>>>>>> 8ab1c097
 ------------
 
 ### Arithmatic Operators
@@ -233,11 +226,7 @@
 
 
 
-<<<<<<< HEAD
-Collections {.cols-3}
-=======
 Collections {.cols-2}
->>>>>>> 8ab1c097
 ------------
 
 ### Lists
@@ -294,11 +283,7 @@
 
 
 
-<<<<<<< HEAD
-Functions {.cols-3}
-=======
 Functions {.cols-2}
->>>>>>> 8ab1c097
 ------------
 
 ### Functions
@@ -525,11 +510,7 @@
 
 
 
-<<<<<<< HEAD
-Miscellaneous {.cols-3}
-=======
 Miscellaneous {.cols-2}
->>>>>>> 8ab1c097
 ------------
 
 ### Null and Null aware
